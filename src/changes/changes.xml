--- conflicted
+++ resolved
@@ -44,15 +44,13 @@
         <release version="0.3.10" description="Bugfix release">
             <action dev="fas" type="fix">fix for https://www.objecthunter.net/jira/browse/EXP-25</action>
         </release>
-<<<<<<< HEAD
         <release version="0.3.11" description="Bugfix release">
-            <action dev="fas" type="fix">fix for https://www.objecthunter.net/jira/browse/EXP-32</action>
-=======
+	    <action dev="fas" type="fix">fix for https://www.objecthunter.net/jira/browse/EXP-32</action>
+	</release>
         <release version="0.4.0-ALPHA-1" description="Rewrite">
             <action dev="fas" type="add">New Tokenizer</action>
             <action dev="fas" type="add">New Shunting Yard</action>
             <action dev="fas" type="add">New API</action>
->>>>>>> 2669f7c0
         </release>
 	</body>
 </document>