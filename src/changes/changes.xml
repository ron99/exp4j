<document xmlns="http://maven.apache.org/changes/1.0.0"
	xmlns:xsi="http://www.w3.org/2001/XMLSchema-instance"
	xsi:schemaLocation="http://maven.apache.org/changes/1.0.0 http://maven.apache.org/xsd/changes-1.0.0.xsd">
	<properties>
		<title />
		<author email="frank.asseg@congrace.de">frank asseg</author>
	</properties>
	<body>
		<release version="0.2.1" description="added ExpressionBuilder API">
			<action dev="fas" due-to="feature request" type="add">added ExpressionBuilder API</action>
			<action dev="fas" due-to="feature request" type="add">added Calculable Interface</action>
			<action dev="fas" due-to="feature request" type="fix">refactored for better visibility</action>
		</release>
		<release version="0.2.2" description="fixed bug">
			<action dev="fas" due-to="issue" type="fix">exp4j now checks if the variable names clash with a custom function name</action>
		</release>
		<release version="0.2.3" description="fixed bug">
			<action dev="fas" due-to="issue" type="add">marked PostfixExpression.frominfix() as deprecated. ExpresionBuilder is now the recommended way to use exp4j</action>
			<action dev="fas" due-to="issue" type="fix">fixed docu typo</action>
		</release>
<<<<<<< HEAD
		<release version="0.2.4" description="fixed bug">
			<action dev="fas" due-to="issue" type="fix">added check for custom function names</action>
			<action dev="fas" due-to="issue" type="add">added InvalidCustomFunctionNameException</action>
=======
		<release version="0.2.4" description="added references to site">
			<action dev="fas" due-to="issue" type="add">added references to site</action>
>>>>>>> 2b26e787
		</release>
	</body>
</document><|MERGE_RESOLUTION|>--- conflicted
+++ resolved
@@ -18,14 +18,10 @@
 			<action dev="fas" due-to="issue" type="add">marked PostfixExpression.frominfix() as deprecated. ExpresionBuilder is now the recommended way to use exp4j</action>
 			<action dev="fas" due-to="issue" type="fix">fixed docu typo</action>
 		</release>
-<<<<<<< HEAD
 		<release version="0.2.4" description="fixed bug">
 			<action dev="fas" due-to="issue" type="fix">added check for custom function names</action>
 			<action dev="fas" due-to="issue" type="add">added InvalidCustomFunctionNameException</action>
-=======
-		<release version="0.2.4" description="added references to site">
 			<action dev="fas" due-to="issue" type="add">added references to site</action>
->>>>>>> 2b26e787
 		</release>
 	</body>
 </document>